<?xml version="1.0" encoding="UTF-8"?>
<project xmlns="http://maven.apache.org/POM/4.0.0" xmlns:xsi="http://www.w3.org/2001/XMLSchema-instance" xsi:schemaLocation="http://maven.apache.org/POM/4.0.0 http://maven.apache.org/xsd/maven-4.0.0.xsd">
    <modelVersion>4.0.0</modelVersion>

    <parent>
        <groupId>io.airlift</groupId>
        <artifactId>airbase</artifactId>
        <version>88</version>
    </parent>

    <groupId>com.facebook.presto</groupId>
    <artifactId>presto-root</artifactId>
    <version>0.216-SNAPSHOT</version>
    <packaging>pom</packaging>

    <name>presto-root</name>
    <description>Presto</description>
    <url>https://github.com/facebook/presto</url>

    <inceptionYear>2012</inceptionYear>

    <licenses>
        <license>
            <name>Apache License 2.0</name>
            <url>http://www.apache.org/licenses/LICENSE-2.0</url>
            <distribution>repo</distribution>
        </license>
    </licenses>

    <scm>
        <connection>scm:git:git://github.com/facebook/presto.git</connection>
        <url>https://github.com/facebook/presto</url>
        <tag>HEAD</tag>
    </scm>

    <properties>
        <air.main.basedir>${project.basedir}</air.main.basedir>

        <air.check.skip-spotbugs>true</air.check.skip-spotbugs>
        <air.check.skip-pmd>true</air.check.skip-pmd>
        <air.check.skip-jacoco>true</air.check.skip-jacoco>

        <air.java.version>1.8.0-151</air.java.version>
        <air.maven.version>3.3.9</air.maven.version>

        <dep.antlr.version>4.7.1</dep.antlr.version>
<<<<<<< HEAD
        <dep.airlift.version>0.176-SNAPSHOT</dep.airlift.version>
=======
        <dep.airlift.version>0.177</dep.airlift.version>
>>>>>>> 891f8bc5
        <dep.packaging.version>${dep.airlift.version}</dep.packaging.version>
        <dep.slice.version>0.36</dep.slice.version>
        <dep.aws-sdk.version>1.11.445</dep.aws-sdk.version>
        <dep.okhttp.version>3.9.0</dep.okhttp.version>
        <dep.jdbi3.version>3.4.0</dep.jdbi3.version>
        <dep.drift.version>1.14</dep.drift.version>
        <dep.joda.version>2.10</dep.joda.version>
        <dep.tempto.version>1.50</dep.tempto.version>
        <dep.testng.version>6.10</dep.testng.version>
        <dep.assertj-core.version>3.8.0</dep.assertj-core.version>
        <dep.logback.version>1.2.3</dep.logback.version>

        <!--
          America/Bahia_Banderas has:
           - offset change since 1970 (offset Jan 1970: -08:00, offset Jan 2018: -06:00)
           - DST (e.g. at 2017-04-02 02:00:00 clocks turned forward 1 hour; 2017-10-29 02:00:00 clocks turned backward 1 hour)
           - has forward offset change on first day of epoch (1970-01-01 00:00:00 clocks turned forward 1 hour)
           - had forward change at midnight (1970-01-01 00:00:00 clocks turned forward 1 hour)
          -->
        <air.test.timezone>America/Bahia_Banderas</air.test.timezone>
        <air.test.parallel>methods</air.test.parallel>
        <air.test.thread-count>2</air.test.thread-count>
        <air.test.jvmsize>2g</air.test.jvmsize>

        <air.javadoc.lint>-missing</air.javadoc.lint>
    </properties>

    <modules>
        <module>presto-atop</module>
        <module>presto-spi</module>
        <module>presto-array</module>
        <module>presto-jmx</module>
        <module>presto-record-decoder</module>
        <module>presto-kafka</module>
        <module>presto-redis</module>
        <module>presto-accumulo</module>
        <module>presto-cassandra</module>
        <module>presto-blackhole</module>
        <module>presto-memory</module>
        <module>presto-orc</module>
        <module>presto-parquet</module>
        <module>presto-rcfile</module>
        <module>presto-hive</module>
        <module>presto-hive-hadoop2</module>
        <module>presto-teradata-functions</module>
        <module>presto-example-http</module>
        <module>presto-local-file</module>
        <module>presto-tpch</module>
        <module>presto-tpcds</module>
        <module>presto-raptor</module>
        <module>presto-base-jdbc</module>
        <module>presto-mysql</module>
        <module>presto-postgresql</module>
        <module>presto-redshift</module>
        <module>presto-sqlserver</module>
        <module>presto-mongodb</module>
        <module>presto-client</module>
        <module>presto-parser</module>
        <module>presto-main</module>
        <module>presto-ml</module>
        <module>presto-geospatial</module>
        <module>presto-geospatial-toolkit</module>
        <module>presto-benchmark</module>
        <module>presto-tests</module>
        <module>presto-product-tests</module>
        <module>presto-jdbc</module>
        <module>presto-cli</module>
        <module>presto-benchmark-driver</module>
        <module>presto-server</module>
        <module>presto-server-rpm</module>
        <module>presto-docs</module>
        <module>presto-verifier</module>
        <module>presto-testing-server-launcher</module>
        <module>presto-plugin-toolkit</module>
        <module>presto-resource-group-managers</module>
        <module>presto-password-authenticators</module>
        <module>presto-session-property-managers</module>
        <module>presto-benchto-benchmarks</module>
        <module>presto-thrift-connector-api</module>
        <module>presto-thrift-testing-server</module>
        <module>presto-thrift-connector</module>
        <module>presto-matching</module>
        <module>presto-memory-context</module>
        <module>presto-proxy</module>
        <module>presto-kudu</module>
    </modules>

    <dependencyManagement>
        <dependencies>
            <dependency>
                <groupId>com.facebook.presto</groupId>
                <artifactId>presto-spi</artifactId>
                <version>${project.version}</version>
            </dependency>

            <dependency>
                <groupId>com.facebook.presto</groupId>
                <artifactId>presto-spi</artifactId>
                <version>${project.version}</version>
                <type>test-jar</type>
            </dependency>

            <dependency>
                <groupId>com.facebook.presto</groupId>
                <artifactId>presto-resource-group-managers</artifactId>
                <version>${project.version}</version>
            </dependency>

            <dependency>
                <groupId>com.facebook.presto</groupId>
                <artifactId>presto-resource-group-managers</artifactId>
                <version>${project.version}</version>
                <type>test-jar</type>
            </dependency>

            <dependency>
                <groupId>com.facebook.presto</groupId>
                <artifactId>presto-password-authenticators</artifactId>
                <version>${project.version}</version>
            </dependency>

            <dependency>
                <groupId>com.facebook.presto</groupId>
                <artifactId>presto-session-property-managers</artifactId>
                <version>${project.version}</version>
            </dependency>

            <dependency>
                <groupId>com.facebook.presto</groupId>
                <artifactId>presto-array</artifactId>
                <version>${project.version}</version>
            </dependency>

            <dependency>
                <groupId>com.facebook.presto</groupId>
                <artifactId>presto-plugin-toolkit</artifactId>
                <version>${project.version}</version>
            </dependency>

            <dependency>
                <groupId>com.facebook.presto</groupId>
                <artifactId>presto-record-decoder</artifactId>
                <version>${project.version}</version>
            </dependency>

            <dependency>
                <groupId>com.facebook.presto</groupId>
                <artifactId>presto-orc</artifactId>
                <version>${project.version}</version>
            </dependency>

            <dependency>
                <groupId>com.facebook.presto</groupId>
                <artifactId>presto-parquet</artifactId>
                <version>${project.version}</version>
            </dependency>

            <dependency>
                <groupId>com.facebook.presto</groupId>
                <artifactId>presto-rcfile</artifactId>
                <version>${project.version}</version>
            </dependency>

            <dependency>
                <groupId>com.facebook.presto</groupId>
                <artifactId>presto-hive</artifactId>
                <version>${project.version}</version>
            </dependency>

            <dependency>
                <groupId>com.facebook.presto</groupId>
                <artifactId>presto-hive-hadoop2</artifactId>
                <version>${project.version}</version>
            </dependency>

            <dependency>
                <groupId>com.facebook.presto</groupId>
                <artifactId>presto-example-http</artifactId>
                <version>${project.version}</version>
                <type>zip</type>
            </dependency>

            <dependency>
                <groupId>com.facebook.presto</groupId>
                <artifactId>presto-local-file</artifactId>
                <version>${project.version}</version>
            </dependency>

            <dependency>
                <groupId>com.facebook.presto</groupId>
                <artifactId>presto-hive</artifactId>
                <version>${project.version}</version>
                <type>test-jar</type>
            </dependency>

            <dependency>
                <groupId>com.teradata</groupId>
                <artifactId>re2j-td</artifactId>
                <version>1.4</version>
            </dependency>

            <dependency>
                <groupId>com.facebook.presto</groupId>
                <artifactId>presto-tpch</artifactId>
                <version>${project.version}</version>
            </dependency>

            <dependency>
                <groupId>com.facebook.presto</groupId>
                <artifactId>presto-tpcds</artifactId>
                <version>${project.version}</version>
            </dependency>

            <dependency>
                <groupId>com.facebook.presto</groupId>
                <artifactId>presto-blackhole</artifactId>
                <version>${project.version}</version>
            </dependency>

            <dependency>
                <groupId>com.facebook.presto</groupId>
                <artifactId>presto-memory</artifactId>
                <version>${project.version}</version>
            </dependency>

            <dependency>
                <groupId>com.facebook.presto</groupId>
                <artifactId>presto-base-jdbc</artifactId>
                <version>${project.version}</version>
            </dependency>

            <dependency>
                <groupId>com.facebook.presto</groupId>
                <artifactId>presto-mysql</artifactId>
                <version>${project.version}</version>
            </dependency>

            <dependency>
                <groupId>com.facebook.presto</groupId>
                <artifactId>presto-geospatial</artifactId>
                <version>${project.version}</version>
            </dependency>

            <dependency>
                <groupId>com.facebook.presto</groupId>
                <artifactId>presto-geospatial-toolkit</artifactId>
                <version>${project.version}</version>
            </dependency>

            <dependency>
                <groupId>com.facebook.presto</groupId>
                <artifactId>presto-raptor</artifactId>
                <version>${project.version}</version>
            </dependency>

            <dependency>
                <groupId>com.facebook.presto</groupId>
                <artifactId>presto-cli</artifactId>
                <version>${project.version}</version>
            </dependency>

            <dependency>
                <groupId>com.facebook.presto</groupId>
                <artifactId>presto-client</artifactId>
                <version>${project.version}</version>
            </dependency>

            <dependency>
                <groupId>com.facebook.presto</groupId>
                <artifactId>presto-parser</artifactId>
                <version>${project.version}</version>
            </dependency>

            <dependency>
                <groupId>com.facebook.presto</groupId>
                <artifactId>presto-parser</artifactId>
                <version>${project.version}</version>
                <type>test-jar</type>
            </dependency>

            <dependency>
                <groupId>com.facebook.presto</groupId>
                <artifactId>presto-main</artifactId>
                <version>${project.version}</version>
            </dependency>

            <dependency>
                <groupId>com.facebook.presto</groupId>
                <artifactId>presto-main</artifactId>
                <version>${project.version}</version>
                <type>test-jar</type>
            </dependency>

            <dependency>
                <groupId>com.facebook.presto</groupId>
                <artifactId>presto-matching</artifactId>
                <version>${project.version}</version>
            </dependency>

            <dependency>
                <groupId>com.facebook.presto</groupId>
                <artifactId>presto-memory-context</artifactId>
                <version>${project.version}</version>
            </dependency>

            <dependency>
                <groupId>com.facebook.presto</groupId>
                <artifactId>presto-jdbc</artifactId>
                <version>${project.version}</version>
            </dependency>

            <dependency>
                <groupId>com.facebook.presto</groupId>
                <artifactId>presto-server</artifactId>
                <version>${project.version}</version>
            </dependency>

            <dependency>
                <groupId>com.facebook.presto</groupId>
                <artifactId>presto-server-rpm</artifactId>
                <version>${project.version}</version>
            </dependency>

            <dependency>
                <groupId>com.facebook.presto</groupId>
                <artifactId>presto-tests</artifactId>
                <version>${project.version}</version>
            </dependency>

            <dependency>
                <groupId>com.facebook.presto</groupId>
                <artifactId>presto-benchmark</artifactId>
                <version>${project.version}</version>
            </dependency>

            <dependency>
                <groupId>com.facebook.presto</groupId>
                <artifactId>presto-benchto-benchmarks</artifactId>
                <version>${project.version}</version>
            </dependency>

            <dependency>
                <groupId>com.facebook.presto</groupId>
                <artifactId>presto-product-tests</artifactId>
                <version>${project.version}</version>
            </dependency>

            <dependency>
                <groupId>com.facebook.presto</groupId>
                <artifactId>presto-sqlserver</artifactId>
                <version>${project.version}</version>
            </dependency>

            <dependency>
                <groupId>com.facebook.presto.hadoop</groupId>
                <artifactId>hadoop-apache2</artifactId>
                <version>2.7.4-5</version>
            </dependency>

            <dependency>
                <groupId>com.facebook.presto.hive</groupId>
                <artifactId>hive-apache</artifactId>
                <version>1.2.2-2</version>
            </dependency>

            <dependency>
                <groupId>com.facebook.presto.orc</groupId>
                <artifactId>orc-protobuf</artifactId>
                <version>7</version>
            </dependency>

            <dependency>
                <groupId>com.facebook.presto</groupId>
                <artifactId>presto-thrift-connector-api</artifactId>
                <version>${project.version}</version>
            </dependency>

            <dependency>
                <groupId>com.facebook.presto</groupId>
                <artifactId>presto-thrift-connector-api</artifactId>
                <version>${project.version}</version>
                <type>test-jar</type>
            </dependency>

            <dependency>
                <groupId>com.facebook.presto</groupId>
                <artifactId>presto-thrift-testing-server</artifactId>
                <version>${project.version}</version>
            </dependency>

            <dependency>
                <groupId>com.facebook.presto</groupId>
                <artifactId>presto-thrift-connector</artifactId>
                <version>${project.version}</version>
                <type>zip</type>
            </dependency>

            <dependency>
                <groupId>com.facebook.hive</groupId>
                <artifactId>hive-dwrf</artifactId>
                <version>0.8.2</version>
            </dependency>

            <dependency>
                <groupId>io.airlift</groupId>
                <artifactId>aircompressor</artifactId>
                <version>0.13</version>
            </dependency>

            <dependency>
                <groupId>io.airlift</groupId>
                <artifactId>log</artifactId>
                <version>${dep.airlift.version}</version>
            </dependency>

            <dependency>
                <groupId>io.airlift</groupId>
                <artifactId>log-manager</artifactId>
                <version>${dep.airlift.version}</version>
            </dependency>

            <dependency>
                <groupId>io.airlift</groupId>
                <artifactId>json</artifactId>
                <version>${dep.airlift.version}</version>
            </dependency>

            <dependency>
                <groupId>io.airlift</groupId>
                <artifactId>security</artifactId>
                <version>${dep.airlift.version}</version>
            </dependency>

            <dependency>
                <groupId>io.airlift</groupId>
                <artifactId>units</artifactId>
                <version>1.3</version>
            </dependency>

            <dependency>
                <groupId>io.airlift</groupId>
                <artifactId>concurrent</artifactId>
                <version>${dep.airlift.version}</version>
            </dependency>

            <dependency>
                <groupId>io.airlift</groupId>
                <artifactId>configuration</artifactId>
                <version>${dep.airlift.version}</version>
            </dependency>

            <dependency>
                <groupId>io.airlift</groupId>
                <artifactId>discovery</artifactId>
                <version>${dep.airlift.version}</version>
            </dependency>

            <dependency>
                <groupId>io.airlift</groupId>
                <artifactId>testing</artifactId>
                <version>${dep.airlift.version}</version>
            </dependency>

            <dependency>
                <groupId>io.airlift</groupId>
                <artifactId>node</artifactId>
                <version>${dep.airlift.version}</version>
            </dependency>

            <dependency>
                <groupId>io.airlift</groupId>
                <artifactId>bootstrap</artifactId>
                <version>${dep.airlift.version}</version>
            </dependency>

            <dependency>
                <groupId>io.airlift</groupId>
                <artifactId>event</artifactId>
                <version>${dep.airlift.version}</version>
            </dependency>

            <dependency>
                <groupId>io.airlift</groupId>
                <artifactId>http-server</artifactId>
                <version>${dep.airlift.version}</version>
            </dependency>

            <dependency>
                <groupId>io.airlift</groupId>
                <artifactId>jaxrs</artifactId>
                <version>${dep.airlift.version}</version>
            </dependency>

            <dependency>
                <groupId>io.airlift</groupId>
                <artifactId>jaxrs-testing</artifactId>
                <version>${dep.airlift.version}</version>
            </dependency>

            <dependency>
                <groupId>io.airlift</groupId>
                <artifactId>jmx</artifactId>
                <version>${dep.airlift.version}</version>
            </dependency>

            <dependency>
                <groupId>io.airlift</groupId>
                <artifactId>trace-token</artifactId>
                <version>${dep.airlift.version}</version>
            </dependency>

            <dependency>
                <groupId>io.airlift</groupId>
                <artifactId>dbpool</artifactId>
                <version>${dep.airlift.version}</version>
            </dependency>

            <dependency>
                <groupId>io.airlift</groupId>
                <artifactId>jmx-http</artifactId>
                <version>${dep.airlift.version}</version>
            </dependency>

            <dependency>
                <groupId>io.airlift</groupId>
                <artifactId>http-client</artifactId>
                <version>${dep.airlift.version}</version>
            </dependency>

            <dependency>
                <groupId>io.airlift</groupId>
                <artifactId>stats</artifactId>
                <version>${dep.airlift.version}</version>
            </dependency>

            <dependency>
                <groupId>io.airlift</groupId>
                <artifactId>bytecode</artifactId>
                <version>1.1</version>
            </dependency>

            <dependency>
                <groupId>io.airlift</groupId>
                <artifactId>joni</artifactId>
                <version>2.1.5.1</version>
            </dependency>

            <dependency>
                <groupId>io.airlift</groupId>
                <artifactId>joda-to-java-time-bridge</artifactId>
                <version>1</version>
            </dependency>

            <dependency>
                <groupId>io.airlift.drift</groupId>
                <artifactId>drift-api</artifactId>
                <version>${dep.drift.version}</version>
            </dependency>

            <dependency>
                <groupId>io.airlift.drift</groupId>
                <artifactId>drift-client</artifactId>
                <version>${dep.drift.version}</version>
            </dependency>

            <dependency>
                <groupId>io.airlift.drift</groupId>
                <artifactId>drift-codec</artifactId>
                <version>${dep.drift.version}</version>
            </dependency>

            <dependency>
                <groupId>io.airlift.drift</groupId>
                <artifactId>drift-protocol</artifactId>
                <version>${dep.drift.version}</version>
            </dependency>

            <dependency>
                <groupId>io.airlift.drift</groupId>
                <artifactId>drift-server</artifactId>
                <version>${dep.drift.version}</version>
            </dependency>

            <dependency>
                <groupId>io.airlift.drift</groupId>
                <artifactId>drift-transport-netty</artifactId>
                <version>${dep.drift.version}</version>
            </dependency>

            <dependency>
                <groupId>io.airlift.tpch</groupId>
                <artifactId>tpch</artifactId>
                <version>0.9</version>
            </dependency>

            <dependency>
                <groupId>com.teradata.tpcds</groupId>
                <artifactId>tpcds</artifactId>
                <version>1.2</version>
                <exclusions>
                    <exclusion>
                        <groupId>com.google.code.findbugs</groupId>
                        <artifactId>annotations</artifactId>
                    </exclusion>
                </exclusions>
            </dependency>

            <dependency>
                <groupId>org.ow2.asm</groupId>
                <artifactId>asm</artifactId>
                <version>6.2.1</version>
            </dependency>

            <dependency>
                <groupId>com.h2database</groupId>
                <artifactId>h2</artifactId>
                <version>1.4.197</version>
            </dependency>

            <dependency>
                <groupId>org.sonatype.aether</groupId>
                <artifactId>aether-api</artifactId>
                <version>1.13.1</version>
            </dependency>

            <dependency>
                <groupId>io.airlift.resolver</groupId>
                <artifactId>resolver</artifactId>
                <version>1.4</version>
            </dependency>

            <dependency>
                <groupId>io.airlift</groupId>
                <artifactId>airline</artifactId>
                <version>0.8</version>
            </dependency>

            <dependency>
                <groupId>org.openjdk.jol</groupId>
                <artifactId>jol-core</artifactId>
                <version>0.2</version>
            </dependency>

            <dependency>
                <groupId>org.jetbrains</groupId>
                <artifactId>annotations</artifactId>
                <version>13.0</version>
            </dependency>

            <dependency>
                <groupId>it.unimi.dsi</groupId>
                <artifactId>fastutil</artifactId>
                <version>6.5.9</version>
            </dependency>

            <dependency>
                <groupId>com.facebook.thirdparty</groupId>
                <artifactId>libsvm</artifactId>
                <version>3.18.1</version>
            </dependency>

            <dependency>
                <groupId>mysql</groupId>
                <artifactId>mysql-connector-java</artifactId>
                <version>5.1.44</version>
            </dependency>

            <dependency>
                <groupId>org.postgresql</groupId>
                <artifactId>postgresql</artifactId>
                <version>42.2.5</version>
            </dependency>

            <dependency>
                <groupId>org.pcollections</groupId>
                <artifactId>pcollections</artifactId>
                <version>2.1.2</version>
            </dependency>

            <dependency>
                <groupId>org.antlr</groupId>
                <artifactId>antlr4-runtime</artifactId>
                <version>${dep.antlr.version}</version>
            </dependency>

            <dependency>
                <groupId>com.microsoft.sqlserver</groupId>
                <artifactId>mssql-jdbc</artifactId>
                <version>7.0.0.jre8</version>
            </dependency>

            <dependency>
                <groupId>jline</groupId>
                <artifactId>jline</artifactId>
                <version>2.14.6</version>
                <exclusions>
                    <exclusion>
                        <groupId>org.fusesource.jansi</groupId>
                        <artifactId>jansi</artifactId>
                    </exclusion>
                </exclusions>
            </dependency>

            <dependency>
                <groupId>org.jdbi</groupId>
                <artifactId>jdbi</artifactId>
                <version>2.78</version>
            </dependency>

            <dependency>
                <groupId>org.jdbi</groupId>
                <artifactId>jdbi3-core</artifactId>
                <version>${dep.jdbi3.version}</version>
            </dependency>

            <dependency>
                <groupId>org.jdbi</groupId>
                <artifactId>jdbi3-sqlobject</artifactId>
                <version>${dep.jdbi3.version}</version>
            </dependency>

            <dependency>
                <groupId>com.squareup.okhttp3</groupId>
                <artifactId>okhttp</artifactId>
                <version>${dep.okhttp.version}</version>
            </dependency>

            <dependency>
                <groupId>com.squareup.okhttp3</groupId>
                <artifactId>okhttp-urlconnection</artifactId>
                <version>${dep.okhttp.version}</version>
            </dependency>

            <dependency>
                <groupId>com.squareup.okhttp3</groupId>
                <artifactId>mockwebserver</artifactId>
                <version>${dep.okhttp.version}</version>
            </dependency>

            <dependency>
                <groupId>io.jsonwebtoken</groupId>
                <artifactId>jjwt</artifactId>
                <version>0.9.0</version>
            </dependency>

            <dependency>
                <groupId>org.apache.thrift</groupId>
                <artifactId>libthrift</artifactId>
                <version>0.9.1</version>
                <exclusions>
                    <exclusion>
                        <groupId>org.apache.commons</groupId>
                        <artifactId>commons-lang3</artifactId>
                    </exclusion>
                    <exclusion>
                        <groupId>org.apache.httpcomponents</groupId>
                        <artifactId>httpcore</artifactId>
                    </exclusion>
                    <exclusion>
                        <groupId>org.apache.httpcomponents</groupId>
                        <artifactId>httpclient</artifactId>
                    </exclusion>
                </exclusions>
            </dependency>

            <dependency>
                <groupId>net.sf.opencsv</groupId>
                <artifactId>opencsv</artifactId>
                <version>2.3</version>
            </dependency>

            <dependency>
                <groupId>org.apache.commons</groupId>
                <artifactId>commons-math3</artifactId>
                <version>3.6.1</version>
            </dependency>

            <dependency>
                <groupId>io.airlift.discovery</groupId>
                <artifactId>discovery-server</artifactId>
                <version>1.29</version>
            </dependency>

            <dependency>
                <groupId>com.amazonaws</groupId>
                <artifactId>aws-java-sdk-core</artifactId>
                <version>${dep.aws-sdk.version}</version>
                <exclusions>
                    <exclusion>
                        <groupId>commons-logging</groupId>
                        <artifactId>commons-logging</artifactId>
                    </exclusion>
                    <exclusion>
                        <groupId>joda-time</groupId>
                        <artifactId>joda-time</artifactId>
                    </exclusion>
                </exclusions>
            </dependency>

            <dependency>
                <groupId>com.amazonaws</groupId>
                <artifactId>aws-java-sdk-glue</artifactId>
                <version>${dep.aws-sdk.version}</version>
                <exclusions>
                    <exclusion>
                        <groupId>commons-logging</groupId>
                        <artifactId>commons-logging</artifactId>
                    </exclusion>
                    <exclusion>
                        <groupId>joda-time</groupId>
                        <artifactId>joda-time</artifactId>
                    </exclusion>
                </exclusions>
            </dependency>

            <dependency>
                <groupId>com.amazonaws</groupId>
                <artifactId>aws-java-sdk-s3</artifactId>
                <version>${dep.aws-sdk.version}</version>
                <exclusions>
                    <exclusion>
                        <groupId>commons-logging</groupId>
                        <artifactId>commons-logging</artifactId>
                    </exclusion>
                    <exclusion>
                        <groupId>joda-time</groupId>
                        <artifactId>joda-time</artifactId>
                    </exclusion>
                </exclusions>
            </dependency>

            <dependency>
                <groupId>io.airlift</groupId>
                <artifactId>testing-mysql-server</artifactId>
                <version>5.7.22-1</version>
            </dependency>

            <dependency>
                <groupId>io.airlift</groupId>
                <artifactId>testing-postgresql-server</artifactId>
                <version>9.6.3-3</version>
            </dependency>

            <dependency>
                <groupId>org.apache.kafka</groupId>
                <artifactId>kafka_2.10</artifactId>
                <version>0.8.2.2</version>
                <exclusions>
                    <exclusion>
                        <groupId>log4j</groupId>
                        <artifactId>log4j</artifactId>
                    </exclusion>
                    <exclusion>
                        <groupId>org.slf4j</groupId>
                        <artifactId>slf4j-log4j12</artifactId>
                    </exclusion>
                </exclusions>
            </dependency>

            <dependency>
                <groupId>org.xerial.snappy</groupId>
                <artifactId>snappy-java</artifactId>
                <version>1.1.2.6</version>
            </dependency>

            <dependency>
                <groupId>com.github.luben</groupId>
                <artifactId>zstd-jni</artifactId>
                <version>1.3.5-4</version>
            </dependency>

            <dependency>
                <groupId>org.apache.zookeeper</groupId>
                <artifactId>zookeeper</artifactId>
                <version>3.4.13</version>
                <exclusions>
                    <exclusion>
                        <artifactId>jline</artifactId>
                        <groupId>jline</groupId>
                    </exclusion>
                    <exclusion>
                        <artifactId>log4j</artifactId>
                        <groupId>log4j</groupId>
                    </exclusion>
                    <exclusion>
                        <groupId>org.slf4j</groupId>
                        <artifactId>slf4j-log4j12</artifactId>
                    </exclusion>
                </exclusions>
            </dependency>

            <dependency>
                <groupId>org.jgrapht</groupId>
                <artifactId>jgrapht-core</artifactId>
                <version>0.9.0</version>
            </dependency>

            <dependency>
                <groupId>redis.clients</groupId>
                <artifactId>jedis</artifactId>
                <version>2.6.2</version>
            </dependency>

            <dependency>
                <groupId>com.orange.redis-embedded</groupId>
                <artifactId>embedded-redis</artifactId>
                <version>0.6</version>
            </dependency>

            <dependency>
                <groupId>io.prestodb.tempto</groupId>
                <artifactId>tempto-core</artifactId>
                <version>${dep.tempto.version}</version>
                <exclusions>
                    <exclusion>
                        <groupId>com.datastax.cassandra</groupId>
                        <artifactId>cassandra-driver-core</artifactId>
                    </exclusion>
                    <exclusion>
                        <groupId>com.google.code.findbugs</groupId>
                        <artifactId>annotations</artifactId>
                    </exclusion>
                </exclusions>
            </dependency>

            <dependency>
                <groupId>io.prestodb.tempto</groupId>
                <artifactId>tempto-ldap</artifactId>
                <version>${dep.tempto.version}</version>
                <exclusions>
                    <exclusion>
                        <groupId>com.datastax.cassandra</groupId>
                        <artifactId>cassandra-driver-core</artifactId>
                    </exclusion>
                </exclusions>
            </dependency>

            <dependency>
                <groupId>io.prestodb.tempto</groupId>
                <artifactId>tempto-kafka</artifactId>
                <version>${dep.tempto.version}</version>
                <exclusions>
                    <exclusion>
                        <groupId>com.datastax.cassandra</groupId>
                        <artifactId>cassandra-driver-core</artifactId>
                    </exclusion>
                    <exclusion>
                        <groupId>org.slf4j</groupId>
                        <artifactId>slf4j-log4j12</artifactId>
                    </exclusion>
                </exclusions>
            </dependency>

            <dependency>
                <groupId>io.prestodb.tempto</groupId>
                <artifactId>tempto-runner</artifactId>
                <version>${dep.tempto.version}</version>
                <exclusions>
                    <exclusion>
                        <groupId>com.datastax.cassandra</groupId>
                        <artifactId>cassandra-driver-core</artifactId>
                    </exclusion>
                </exclusions>
            </dependency>

            <dependency>
                <groupId>com.facebook.presto.hive</groupId>
                <artifactId>hive-apache-jdbc</artifactId>
                <version>0.13.1-5</version>
            </dependency>

            <dependency>
                <groupId>com.esri.geometry</groupId>
                <artifactId>esri-geometry-api</artifactId>
                <version>2.2.2</version>
                <exclusions>
                    <exclusion>
                        <groupId>com.fasterxml.jackson.core</groupId>
                        <artifactId>jackson-core</artifactId>
                    </exclusion>
                </exclusions>
            </dependency>

            <dependency>
                <groupId>org.apache.lucene</groupId>
                <artifactId>lucene-analyzers-common</artifactId>
                <version>7.2.1</version>
                <exclusions>
                    <exclusion>
                        <groupId>org.apache.lucene</groupId>
                        <artifactId>lucene-core</artifactId>
                    </exclusion>
                </exclusions>
            </dependency>

            <dependency>
                <groupId>org.locationtech.jts</groupId>
                <artifactId>jts-core</artifactId>
                <version>1.15.0</version>
            </dependency>

            <dependency>
                <groupId>org.anarres.lzo</groupId>
                <artifactId>lzo-hadoop</artifactId>
                <version>1.0.5</version>
                <exclusions>
                    <exclusion>
                        <groupId>org.apache.hadoop</groupId>
                        <artifactId>hadoop-core</artifactId>
                    </exclusion>
                    <exclusion>
                        <groupId>com.google.code.findbugs</groupId>
                        <artifactId>annotations</artifactId>
                    </exclusion>
                    <exclusion>
                        <groupId>commons-logging</groupId>
                        <artifactId>commons-logging</artifactId>
                    </exclusion>
                </exclusions>
            </dependency>

            <dependency>
                <groupId>com.facebook.presto.cassandra</groupId>
                <artifactId>cassandra-server</artifactId>
                <version>2.1.16-1</version>
                <exclusions>
                    <exclusion>
                        <groupId>io.netty</groupId>
                        <artifactId>netty-all</artifactId>
                    </exclusion>
                </exclusions>
            </dependency>

            <dependency>
                <groupId>com.facebook.presto.cassandra</groupId>
                <artifactId>cassandra-driver</artifactId>
                <version>3.1.4-1</version>
            </dependency>

            <!-- force newer version to be used for dependencies -->
            <dependency>
                <groupId>org.javassist</groupId>
                <artifactId>javassist</artifactId>
                <version>3.22.0-GA</version>
            </dependency>
        </dependencies>
    </dependencyManagement>

    <build>
        <pluginManagement>
            <plugins>
                <plugin>
                    <groupId>org.antlr</groupId>
                    <artifactId>antlr4-maven-plugin</artifactId>
                    <version>${dep.antlr.version}</version>
                    <executions>
                        <execution>
                            <goals>
                                <goal>antlr4</goal>
                            </goals>
                        </execution>
                    </executions>
                    <configuration>
                        <visitor>true</visitor>
                    </configuration>
                </plugin>

                <plugin>
                    <groupId>org.apache.maven.plugins</groupId>
                    <artifactId>maven-shade-plugin</artifactId>
                    <version>3.1.1</version>
                </plugin>

                <plugin>
                    <groupId>org.skife.maven</groupId>
                    <artifactId>really-executable-jar-maven-plugin</artifactId>
                    <version>1.0.5</version>
                </plugin>

                <plugin>
                    <groupId>org.apache.maven.plugins</groupId>
                    <artifactId>maven-antrun-plugin</artifactId>
                    <version>1.8</version>
                </plugin>

                <plugin>
                    <groupId>org.codehaus.mojo</groupId>
                    <artifactId>exec-maven-plugin</artifactId>
                    <version>1.6.0</version>
                </plugin>

                <plugin>
                    <groupId>io.airlift.maven.plugins</groupId>
                    <artifactId>sphinx-maven-plugin</artifactId>
                    <version>2.0</version>
                </plugin>

                <plugin>
                    <groupId>io.airlift.drift</groupId>
                    <artifactId>drift-maven-plugin</artifactId>
                    <version>${dep.drift.version}</version>
                </plugin>

                <plugin>
                    <groupId>org.gaul</groupId>
                    <artifactId>modernizer-maven-plugin</artifactId>
                    <configuration>
                        <violationsFiles>
                            <violationsFile>${air.main.basedir}/src/modernizer/violations.xml</violationsFile>
                        </violationsFiles>
                        <exclusionPatterns>
                            <exclusionPattern>org/joda/time/.*</exclusionPattern>
                        </exclusionPatterns>
                    </configuration>
                </plugin>

                <plugin>
                    <groupId>org.apache.maven.plugins</groupId>
                    <artifactId>maven-enforcer-plugin</artifactId>
                    <configuration>
                        <rules>
                            <requireUpperBoundDeps>
                                <excludes combine.children="append">
                                    <!-- TODO: fix this in Airlift resolver -->
                                    <exclude>org.codehaus.plexus:plexus-utils</exclude>
                                </excludes>
                            </requireUpperBoundDeps>
                        </rules>
                    </configuration>
                </plugin>

                <plugin>
                    <groupId>org.apache.maven.plugins</groupId>
                    <artifactId>maven-release-plugin</artifactId>
                    <configuration>
                        <preparationGoals>clean verify -DskipTests</preparationGoals>
                    </configuration>
                </plugin>
            </plugins>
        </pluginManagement>

        <plugins>
            <plugin>
                <groupId>com.facebook.presto</groupId>
                <artifactId>presto-maven-plugin</artifactId>
                <version>0.3</version>
                <extensions>true</extensions>
            </plugin>

            <plugin>
                <groupId>io.takari.maven.plugins</groupId>
                <artifactId>provisio-maven-plugin</artifactId>
                <version>0.1.40</version>
                <extensions>true</extensions>
            </plugin>

            <plugin>
                <groupId>org.apache.maven.plugins</groupId>
                <artifactId>maven-compiler-plugin</artifactId>
                <configuration combine.children="append">
                    <fork>false</fork>
                </configuration>
            </plugin>

            <plugin>
                <groupId>org.apache.maven.plugins</groupId>
                <artifactId>maven-surefire-plugin</artifactId>
                <configuration combine.children="append">
                    <includes>
                        <include>**/Test*.java</include>
                        <include>**/Benchmark*.java</include>
                    </includes>
                    <excludes>
                        <exclude>**/*jmhTest*.java</exclude>
                        <exclude>**/*jmhType*.java</exclude>
                    </excludes>
                </configuration>
            </plugin>
        </plugins>
    </build>

    <profiles>
        <profile>
            <id>tests-with-dependencies</id>
            <!--
                Assembles an uber (fat) jar that includes the entire "test" scope classpath for a module.

                For example after running:

                ./mvnw clean install -P tests-with-dependencies -pl presto-geospatial

                The uber jar that contains the entire "test" scope class path of the "presto-geospatial"
                is created and placed to that modules target directory:

                ./presto-geospatial/target/presto-geospatial-0.197-SNAPSHOT-tests-with-dependencies.jar

                Now using this jar we can easily run any benchmark from that module via command line:

                java \
                  -cp ./presto-geospatial/target/presto-geospatial-*-tests-with-dependencies.jar \
                  com.facebook.presto.plugin.geospatial.BenchmarkSTIntersects
            -->
            <build>
                <plugins>
                    <plugin>
                        <artifactId>maven-assembly-plugin</artifactId>
                        <configuration>
                            <descriptor>${air.main.basedir}/src/assembly/tests-with-dependencies.xml</descriptor>
                        </configuration>
                        <executions>
                            <execution>
                                <id>make-assembly</id>
                                <phase>package</phase>
                                <goals>
                                    <goal>single</goal>
                                </goals>
                            </execution>
                        </executions>
                    </plugin>
                </plugins>
            </build>
        </profile>
    </profiles>
</project><|MERGE_RESOLUTION|>--- conflicted
+++ resolved
@@ -44,11 +44,7 @@
         <air.maven.version>3.3.9</air.maven.version>
 
         <dep.antlr.version>4.7.1</dep.antlr.version>
-<<<<<<< HEAD
         <dep.airlift.version>0.176-SNAPSHOT</dep.airlift.version>
-=======
-        <dep.airlift.version>0.177</dep.airlift.version>
->>>>>>> 891f8bc5
         <dep.packaging.version>${dep.airlift.version}</dep.packaging.version>
         <dep.slice.version>0.36</dep.slice.version>
         <dep.aws-sdk.version>1.11.445</dep.aws-sdk.version>
