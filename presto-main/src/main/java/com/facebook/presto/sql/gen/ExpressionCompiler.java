--- conflicted
+++ resolved
@@ -92,21 +92,15 @@
 
     public Supplier<PageProcessor> compilePageProcessor(Optional<RowExpression> filter, List<? extends RowExpression> projections, Optional<String> classNameSuffix)
     {
-<<<<<<< HEAD
-        return compilePageProcessor(filter, Optional.empty(),  projections, classNameSuffix);
-    }
-    
-    public Supplier<PageProcessor> compilePageProcessor(Optional<RowExpression> filter, Optional<RowExpression> filterWithoutTupleDomain, List<? extends RowExpression> projections, Optional<String> classNameSuffix)
-=======
-        return compilePageProcessor(filter, projections, classNameSuffix, OptionalInt.empty());
+        return compilePageProcessor(filter, Optional.empty(), projections, classNameSuffix, OptionalInt.empty());
     }
 
     private Supplier<PageProcessor> compilePageProcessor(
             Optional<RowExpression> filter,
+            Optional<RowExpression> filterWithoutTupleDomain,
             List<? extends RowExpression> projections,
             Optional<String> classNameSuffix,
             OptionalInt initialBatchSize)
->>>>>>> d883ecb4
     {
         Optional<Supplier<PageFilter>> filterFunctionSupplier = filter.map(expression -> pageFunctionCompiler.compileFilter(expression, classNameSuffix));
         Optional<Supplier<PageFilter>> filterFunctionSupplierWithoutTupleDomain = filterWithoutTupleDomain.map(expression -> pageFunctionCompiler.compileFilter(expression, classNameSuffix));
@@ -122,11 +116,7 @@
             List<PageProjection> pageProjections = pageProjectionSuppliers.stream()
                     .map(Supplier::get)
                     .collect(toImmutableList());
-<<<<<<< HEAD
-            return new PageProcessor(filterFunction, filterFunctionWithoutTupleDomain, pageProjections);
-=======
-            return new PageProcessor(filterFunction, pageProjections, initialBatchSize);
->>>>>>> d883ecb4
+            return new PageProcessor(filterFunction, filterFunctionWithoutTupleDomain, pageProjections, initialBatchSize);
         };
     }
 
