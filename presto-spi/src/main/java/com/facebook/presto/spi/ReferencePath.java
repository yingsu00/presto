--- conflicted
+++ resolved
@@ -81,11 +81,7 @@
             if (field != null) {
                 return field;
             }
-<<<<<<< HEAD
-            return String.valueOf(subscript);
-=======
             return Integer.valueOf(subscript).toString();
->>>>>>> 0a545563
         }
     }
 
